--- conflicted
+++ resolved
@@ -40,33 +40,22 @@
               cve="CVE-2023-22222")
 
 # Print the short form report to console
-<<<<<<< HEAD
 print( "The short-form report:" )
 print( rep.get_report_as_str() ) 
-=======
-print("The short-form report:")
-print(json.dumps(rep.get_report(), indent=4))
->>>>>>> 638a9427
 
 # Sign the short-form report (as JWT) and print to console
 print("\n\n")
 print("The corresponding signed JWT:")
 with open("testkey.pem", "r") as f:
     privkey = f.read()
-<<<<<<< HEAD
     signed_report = rep.sign_report( privkey, algo="PS512" )
     print( signed_report )
-=======
-    signed_report = rep.sign_report(privkey)
-    print(signed_report)
->>>>>>> 638a9427
 
 # Verify the signature
 print("\n\n")
 print("Verifying signature...")
 with open("testkey.pub", "r") as f:
     pubkey = f.read()
-<<<<<<< HEAD
 
 try:
     decoded = jwt.decode( signed_report, pubkey, algorithms=["PS512",] )
@@ -77,8 +66,3 @@
 except Exception:
     print( "Error!" )
     traceback.print_exc()
-
-=======
-    decoded = jwt.decode(signed_report, pubkey, algorithms=["RS512"])
-    print("Success!")
->>>>>>> 638a9427
